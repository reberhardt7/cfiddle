This project is developed and maintained by Ryan Eberhardt.

Additional thanks to the following people for their contributions:
* Isaiah Bush, for developing the frontend code to
[generate file descriptor table diagrams](https://reberhardt.com/blog/2019/12/12/generating-diagrams-for-teaching-multiprocessing.html)
* Blanca Villanueva, for developing a prototype of the UI that allows users to set breakpoints
<<<<<<< HEAD
* Glen Husman, for zombie process support
=======
* Cathy Zhang
* Noah Geller, for various UI tweaks
>>>>>>> 127eb110
<|MERGE_RESOLUTION|>--- conflicted
+++ resolved
@@ -4,9 +4,6 @@
 * Isaiah Bush, for developing the frontend code to
 [generate file descriptor table diagrams](https://reberhardt.com/blog/2019/12/12/generating-diagrams-for-teaching-multiprocessing.html)
 * Blanca Villanueva, for developing a prototype of the UI that allows users to set breakpoints
-<<<<<<< HEAD
-* Glen Husman, for zombie process support
-=======
 * Cathy Zhang
 * Noah Geller, for various UI tweaks
->>>>>>> 127eb110
+* Glen Husman, for zombie process support